--- conflicted
+++ resolved
@@ -21,15 +21,11 @@
  * SOFTWARE.
  */
 
+#include <torch/script.h>
+#include <torch/serialize/archive.h>
+#include "CpuANISymmetryFunctions.h"
+#ifdef ENABLE_CUDA
 #include <stdexcept>
-#include <torch/script.h>
-<<<<<<< HEAD
-#include <torch/serialize/archive.h>
-#include <c10/cuda/CUDAStream.h>
-=======
->>>>>>> 37a8606a
-#include "CpuANISymmetryFunctions.h"
-#ifdef ENABLE_CUDA
 #include <c10/cuda/CUDAStream.h>
 #include "CudaANISymmetryFunctions.h"
 
@@ -65,7 +61,6 @@
            const vector<double>& Zeta,
            const vector<double>& ShfA,
            const vector<double>& ShfZ,
-<<<<<<< HEAD
            const vector<int64_t>& atomSpecies) :
 
         torch::CustomClassHolder(),
@@ -104,47 +99,8 @@
                 throw std::runtime_error("The device of \"cell\" has changed");
 
             cellPtr = cell.data_ptr<float>();
-=======
-           const vector<int64_t>& atomSpecies_,
-           const Tensor& positions) : torch::CustomClassHolder() {
-
-        // Construct an uninitialized object
-        // Note: this is needed for Python bindings
-        if (numSpecies_ == 0)
-            return;
-
-        tensorOptions = torch::TensorOptions().device(positions.device()); // Data type of float by default
-        int numAtoms = atomSpecies_.size();
-        int numSpecies = numSpecies_;
-        const vector<int> atomSpecies(atomSpecies_.begin(), atomSpecies_.end());
-
-        vector<RadialFunction> radialFunctions;
-        for (const float eta: EtaR)
-            for (const float rs: ShfR)
-                radialFunctions.push_back({eta, rs});
-
-        vector<AngularFunction> angularFunctions;
-        for (const float eta: EtaA)
-            for (const float zeta: Zeta)
-                for (const float rs: ShfA)
-                    for (const float thetas: ShfZ)
-                        angularFunctions.push_back({eta, rs, zeta, thetas});
-
-        const torch::Device& device = tensorOptions.device();
-        if (device.is_cpu())
-            symFunc = std::make_shared<CpuANISymmetryFunctions>(numAtoms, numSpecies, Rcr, Rca, false, atomSpecies, radialFunctions, angularFunctions, true);
-#ifdef ENABLE_CUDA
-        else if (device.is_cuda()) {
-            // PyTorch allow to chose GPU with "torch.device", but it doesn't set as the default one.
-            CHECK_CUDA_RESULT(cudaSetDevice(device.index()));
-            symFunc = std::make_shared<CudaANISymmetryFunctions>(numAtoms, numSpecies, Rcr, Rca, false, atomSpecies, radialFunctions, angularFunctions, true);
->>>>>>> 37a8606a
         }
-#endif
-        else
-            throw std::runtime_error("Unsupported device: " + device.str());
-
-<<<<<<< HEAD
+
         if (!impl) {
             device = positions.device();
 
@@ -163,55 +119,35 @@
                         for (const float thetas: ShfZ)
                             angularFunctions.push_back({eta, rs, zeta, thetas});
 
-            if (device.is_cpu())
+            if (device.is_cpu()) {
                 impl = std::make_shared<CpuANISymmetryFunctions>(numAtoms, numSpecies, Rcr, Rca, false, atomSpecies_, radialFunctions, angularFunctions, true);
-            if (device.is_cuda()) {
+#ifdef ENABLE_CUDA
+            } else if (device.is_cuda()) {
                 // PyTorch allow to chose GPU with "torch.device", but it doesn't set as the default one.
                 CHECK_CUDA_RESULT(cudaSetDevice(device.index()));
                 impl = std::make_shared<CudaANISymmetryFunctions>(numAtoms, numSpecies, Rcr, Rca, false, atomSpecies_, radialFunctions, angularFunctions, true);
-            }
+#endif
+            } else
+                throw std::runtime_error("Unsupported device: " + device.str());
 
             const TensorOptions tensorOptions = TensorOptions().device(device); // Data type of float by default
             radial  = torch::empty({numAtoms, numSpecies * (int)radialFunctions.size()}, tensorOptions);
             angular = torch::empty({numAtoms, numSpecies * (numSpecies + 1) / 2 * (int)angularFunctions.size()}, tensorOptions);
             positionsGrad = torch::empty({numAtoms, 3}, tensorOptions);
 
+#ifdef ENABLE_CUDA
             cudaImpl = dynamic_cast<CudaANISymmetryFunctions*>(impl.get());
+#endif
         }
 
         if (positions.device() != device)
             throw std::runtime_error("The device of \"positions\" has changed");
 
+#ifdef ENABLE_CUDA
         if (cudaImpl) {
             const torch::cuda::CUDAStream stream = torch::cuda::getCurrentCUDAStream(device.index());
             cudaImpl->setStream(stream.stream());
-=======
-        radial  = torch::empty({numAtoms, numSpecies * (int)radialFunctions.size()}, tensorOptions);
-        angular = torch::empty({numAtoms, numSpecies * (numSpecies + 1) / 2 * (int)angularFunctions.size()}, tensorOptions);
-        positionsGrad = torch::empty({numAtoms, 3}, tensorOptions);
-
-#ifdef ENABLE_CUDA
-        cudaSymFunc = dynamic_cast<CudaANISymmetryFunctions*>(symFunc.get());
-#endif
-    };
-
-    tensor_list forward(const Tensor& positions_, const optional<Tensor>& periodicBoxVectors_) {
-
-        const Tensor positions = positions_.to(tensorOptions);
-
-        Tensor periodicBoxVectors;
-        float* periodicBoxVectorsPtr = nullptr;
-        if (periodicBoxVectors_) {
-            periodicBoxVectors = periodicBoxVectors_->to(tensorOptions);
-            float* periodicBoxVectorsPtr = periodicBoxVectors.data_ptr<float>();
-        }
-
-#ifdef ENABLE_CUDA
-        if (cudaSymFunc) {
-            const torch::cuda::CUDAStream stream = torch::cuda::getCurrentCUDAStream(tensorOptions.device().index());
-            cudaSymFunc->setStream(stream.stream());
->>>>>>> 37a8606a
-        }
+        }    
 #endif
 
         impl->computeSymmetryFunctions(positions.data_ptr<float>(), cellPtr, radial.data_ptr<float>(), angular.data_ptr<float>());
@@ -223,17 +159,11 @@
 
         const Tensor radialGrad = grads[0].clone();
         const Tensor angularGrad = grads[1].clone();
-
-<<<<<<< HEAD
+      
+#ifdef ENABLE_CUDA
         if (cudaImpl) {
             const torch::cuda::CUDAStream stream = torch::cuda::getCurrentCUDAStream(device.index());
             cudaImpl->setStream(stream.stream());
-=======
-#ifdef ENABLE_CUDA
-        if (cudaSymFunc) {
-            const torch::cuda::CUDAStream stream = torch::cuda::getCurrentCUDAStream(tensorOptions.device().index());
-            cudaSymFunc->setStream(stream.stream());
->>>>>>> 37a8606a
         }
 #endif
 
@@ -300,13 +230,9 @@
     Tensor radial;
     Tensor angular;
     Tensor positionsGrad;
-<<<<<<< HEAD
+#ifdef ENABLE_CUDA
     CudaANISymmetryFunctions* cudaImpl;
-=======
-#ifdef ENABLE_CUDA
-    CudaANISymmetryFunctions* cudaSymFunc;
-#endif
->>>>>>> 37a8606a
+#endif
 };
 
 class AutogradFunctions : public torch::autograd::Function<AutogradFunctions> {
