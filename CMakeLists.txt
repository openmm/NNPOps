--- conflicted
+++ resolved
@@ -32,12 +32,8 @@
 endforeach()
 
 add_test(TestBatchedNN         pytest -v ${CMAKE_SOURCE_DIR}/src/pytorch/TestBatchedNN.py)
-<<<<<<< HEAD
 add_test(TestCFConv            pytest -v ${CMAKE_SOURCE_DIR}/src/pytorch/TestCFConv.py)
 add_test(TestCFConvNeighbors   pytest -v ${CMAKE_SOURCE_DIR}/src/pytorch/TestCFConvNeighbors.py)
-add_test(TestSpeciesConverter  pytest -v ${CMAKE_SOURCE_DIR}/src/pytorch/TestSpeciesConverter.py)
-=======
->>>>>>> 0be9e611
 add_test(TestEnergyShifter     pytest -v ${CMAKE_SOURCE_DIR}/src/pytorch/TestEnergyShifter.py)
 add_test(TestOptimizedTorchANI pytest -v ${CMAKE_SOURCE_DIR}/src/pytorch/TestOptimizedTorchANI.py)
 add_test(TestSpeciesConverter  pytest -v ${CMAKE_SOURCE_DIR}/src/pytorch/TestSpeciesConverter.py)
@@ -46,12 +42,8 @@
 install(TARGETS ${LIBRARY} DESTINATION ${Python_SITEARCH}/${NAME})
 install(FILES src/pytorch/__init__.py
               src/pytorch/BatchedNN.py
-<<<<<<< HEAD
               src/pytorch/CFConv.py
               src/pytorch/CFConvNeighbors.py
-              src/pytorch/SpeciesConverter.py
-=======
->>>>>>> 0be9e611
               src/pytorch/EnergyShifter.py
               src/pytorch/OptimizedTorchANI.py
               src/pytorch/SpeciesConverter.py
