--- conflicted
+++ resolved
@@ -30,20 +30,14 @@
 endforeach()
 
 add_test(TestBatchedNN         pytest -v ${CMAKE_SOURCE_DIR}/src/pytorch/TestBatchedNN.py)
-<<<<<<< HEAD
 add_test(TestEnergyShifter     pytest -v ${CMAKE_SOURCE_DIR}/src/pytorch/TestEnergyShifter.py)
-=======
 add_test(TestSpeciesConverter  pytest -v ${CMAKE_SOURCE_DIR}/src/pytorch/TestSpeciesConverter.py)
->>>>>>> 074e48e7
 add_test(TestSymmetryFunctions pytest -v ${CMAKE_SOURCE_DIR}/src/pytorch/TestSymmetryFunctions.py)
 
 install(TARGETS ${LIBRARY} DESTINATION ${Python_SITEARCH}/${NAME})
 install(FILES src/pytorch/__init__.py
               src/pytorch/BatchedNN.py
-<<<<<<< HEAD
               src/pytorch/EnergyShifter.py
-=======
               src/pytorch/SpeciesConverter.py
->>>>>>> 074e48e7
               src/pytorch/SymmetryFunctions.py
         DESTINATION ${Python_SITEARCH}/${NAME})